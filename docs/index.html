--- conflicted
+++ resolved
@@ -31,11 +31,7 @@
             </a>
     </div>
     <div>
-<<<<<<< HEAD
 0.3.1-beta    </div>
-=======
-0.3-beta    </div>
->>>>>>> fd07d86b
     <div class="pull-right d-flex">
         <button id="theme-toggle-button"><span id="theme-toggle"></span></button>
         <div id="searchBar"></div>
